--- conflicted
+++ resolved
@@ -1339,15 +1339,10 @@
                             const char* url,
                             const OrthancPluginHttpRequest* request)
 {
-<<<<<<< HEAD
-  OrthancPluginContext* context = OrthancPlugins::GetGlobalContext();
-  
   boost::posix_time::ptime start = boost::posix_time::microsec_clock::universal_time();
   boost::posix_time::ptime stop = boost::posix_time::microsec_clock::universal_time();
   // stop = boost::posix_time::microsec_clock::universal_time(); LOG(WARNING) << "start " << (stop-start).total_milliseconds();
 
-=======
->>>>>>> 19488adc
   bool isXml;
   AcceptMetadata(request, isXml);
 
@@ -1356,116 +1351,97 @@
     
   MainDicomTagsCache cache;
 
-<<<<<<< HEAD
-    if (LocateSeries(output, seriesOrthancId, studyInstanceUid, seriesInstanceUid, request))
-    {
-      OrthancPlugins::DicomWebFormatter::HttpWriter writer(output, isXml);
-
-      ChildrenMainDicomMaps instancesDicomMaps;
-      std::list<std::string> instancesIds;
-      std::string seriesDicomUid;
-
-      size_t threadCount = 4;
-      bool oneLargeQuery = false;  // we keep this code here for future use once we'll have optimized Orthanc API /series/.../instances?full to minimize the SQL queries
-                                   // right now, it is faster to call /instances/..?full in each worker but, later, it should be more efficient with a large SQL query in Orthanc
+  std::string seriesOrthancId, studyInstanceUid, seriesInstanceUid;
+
+  if (LocateSeries(output, seriesOrthancId, studyInstanceUid, seriesInstanceUid, request))
+  {
+    OrthancPlugins::DicomWebFormatter::HttpWriter writer(output, isXml);
+
+    ChildrenMainDicomMaps instancesDicomMaps;
+    std::list<std::string> instancesIds;
+    std::string seriesDicomUid;
+
+    size_t threadCount = 4;
+    bool oneLargeQuery = false;  // we keep this code here for future use once we'll have optimized Orthanc API /series/.../instances?full to minimize the SQL queries
+                                  // right now, it is faster to call /instances/..?full in each worker but, later, it should be more efficient with a large SQL query in Orthanc
+
+    if (oneLargeQuery)
+    {
+      GetChildrenMainDicomTags(instancesDicomMaps, seriesDicomUid, Orthanc::ResourceType_Series, seriesOrthancId);
+    }
+    else
+    {
+      GetChildrenIdentifiers(instancesIds, seriesDicomUid, Orthanc::ResourceType_Series, seriesOrthancId);
+    }
+
+    if (threadCount > 1)
+    {
+      // span a few workers to get the tags from the core and serialize them
+      Orthanc::SharedMessageQueue instancesQueue;
+      std::vector<boost::shared_ptr<boost::thread> > instancesWorkers;
+      boost::mutex writerMutex;
+      std::vector<boost::shared_ptr<InstanceWorkerData> > instancesWorkersData;
+      std::string wadoBase = OrthancPlugins::Configuration::GetBasePublicUrl(request);
+
+      for (size_t t; t < threadCount; t++)
+      {
+        InstanceWorkerData* threadData = new InstanceWorkerData(boost::lexical_cast<std::string>(t), &instancesQueue, wadoBase);
+        instancesWorkersData.push_back(boost::shared_ptr<InstanceWorkerData>(threadData));
+        instancesWorkers.push_back(boost::shared_ptr<boost::thread>(new boost::thread(InstanceWorkerThread, threadData)));
+      }
 
       if (oneLargeQuery)
       {
-        GetChildrenMainDicomTags(instancesDicomMaps, seriesDicomUid, Orthanc::ResourceType_Series, seriesOrthancId);
+        for (ChildrenMainDicomMaps::const_iterator i = instancesDicomMaps.begin(); i != instancesDicomMaps.end(); ++i)
+        {
+          std::string bulkRoot = (wadoBase +
+                                  "studies/" + studyInstanceUid +
+                                  "/series/" + seriesInstanceUid + 
+                                  "/instances/" + i->second->GetStringValue(Orthanc::DICOM_TAG_SOP_INSTANCE_UID, "", false) + "/bulk");
+
+          instancesQueue.Enqueue(new InstanceToLoad(i->first, bulkRoot, writerMutex, writer, isXml, OrthancPluginDicomWebBinaryMode_BulkDataUri, studyInstanceUid, seriesInstanceUid));
+        }
       }
       else
       {
-        GetChildrenIdentifiers(instancesIds, seriesDicomUid, Orthanc::ResourceType_Series, seriesOrthancId);
-      }
-
-      if (threadCount > 1)
-      {
-        // span a few workers to get the tags from the core and serialize them
-        Orthanc::SharedMessageQueue instancesQueue;
-        std::vector<boost::shared_ptr<boost::thread> > instancesWorkers;
-        boost::mutex writerMutex;
-        std::vector<boost::shared_ptr<InstanceWorkerData> > instancesWorkersData;
-        std::string wadoBase = OrthancPlugins::Configuration::GetBasePublicUrl(request);
-
-        for (size_t t; t < threadCount; t++)
-        {
-          InstanceWorkerData* threadData = new InstanceWorkerData(boost::lexical_cast<std::string>(t), &instancesQueue, wadoBase);
-          instancesWorkersData.push_back(boost::shared_ptr<InstanceWorkerData>(threadData));
-          instancesWorkers.push_back(boost::shared_ptr<boost::thread>(new boost::thread(InstanceWorkerThread, threadData)));
-        }
-
-        if (oneLargeQuery)
-        {
-          for (ChildrenMainDicomMaps::const_iterator i = instancesDicomMaps.begin(); i != instancesDicomMaps.end(); ++i)
-          {
-            std::string bulkRoot = (wadoBase +
-                                    "studies/" + studyInstanceUid +
-                                    "/series/" + seriesInstanceUid + 
-                                    "/instances/" + i->second->GetStringValue(Orthanc::DICOM_TAG_SOP_INSTANCE_UID, "", false) + "/bulk");
-
-            instancesQueue.Enqueue(new InstanceToLoad(i->first, bulkRoot, writerMutex, writer, isXml, OrthancPluginDicomWebBinaryMode_BulkDataUri, studyInstanceUid, seriesInstanceUid));
-          }
-        }
-        else
-        {
-          for (std::list<std::string>::const_iterator i = instancesIds.begin(); i != instancesIds.end(); ++i)
-          {
-            instancesQueue.Enqueue(new InstanceToLoad(*i, "", writerMutex, writer, isXml, OrthancPluginDicomWebBinaryMode_BulkDataUri, studyInstanceUid, seriesInstanceUid));
-          }
-        }
-
-        stop = boost::posix_time::microsec_clock::universal_time(); LOG(WARNING) << "enqueued " << (stop-start).total_milliseconds();
-
-        // send a dummy "exit" message to all workers such that they stop waiting for messages on the queue
-        for (size_t i = 0; i < instancesWorkers.size(); i++)
-        {
-          instancesQueue.Enqueue(new InstanceToLoad(EXIT_WORKER_MESSAGE, "", writerMutex, writer, isXml, OrthancPluginDicomWebBinaryMode_BulkDataUri, studyInstanceUid, seriesInstanceUid));
-        }
-
-        stop = boost::posix_time::microsec_clock::universal_time(); LOG(WARNING) << "waiting " << (stop-start).total_milliseconds();
-
-        for (size_t i = 0; i < instancesWorkers.size(); i++)
-        {
-          if (instancesWorkers[i]->joinable())
-          {
-            instancesWorkers[i]->join();
-          }
-        }
-
-        instancesWorkers.clear();
-      }
-      else
-      { // old single threaded code
-        std::list<std::string> instances;
-        std::string seriesDicomUid;  // not used
-
-        GetChildrenIdentifiers(instances, seriesDicomUid, Orthanc::ResourceType_Series, seriesOrthancId);
-
-        for (std::list<std::string>::const_iterator i = instances.begin(); i != instances.end(); ++i)
-        {
-          WriteInstanceMetadata(writer, mode, cache, *i, studyInstanceUid, seriesInstanceUid,
-                                OrthancPlugins::Configuration::GetBasePublicUrl(request));
-        }
-      }
-
-
-      writer.Send();
-=======
-  std::string seriesOrthancId, studyInstanceUid, seriesInstanceUid;
-
-  if (LocateSeries(output, seriesOrthancId, studyInstanceUid, seriesInstanceUid, request))
-  {
-    OrthancPlugins::DicomWebFormatter::HttpWriter writer(output, isXml);
-    std::list<std::string> instances;
-    std::string seriesDicomUid;  // not used
-
-    GetChildrenIdentifiers(instances, seriesDicomUid, Orthanc::ResourceType_Series, seriesOrthancId);
-
-    for (std::list<std::string>::const_iterator i = instances.begin(); i != instances.end(); ++i)
-    {
-      WriteInstanceMetadata(writer, mode, cache, *i, studyInstanceUid, seriesInstanceUid,
-                            OrthancPlugins::Configuration::GetBasePublicUrl(request));
->>>>>>> 19488adc
+        for (std::list<std::string>::const_iterator i = instancesIds.begin(); i != instancesIds.end(); ++i)
+        {
+          instancesQueue.Enqueue(new InstanceToLoad(*i, "", writerMutex, writer, isXml, OrthancPluginDicomWebBinaryMode_BulkDataUri, studyInstanceUid, seriesInstanceUid));
+        }
+      }
+
+      stop = boost::posix_time::microsec_clock::universal_time(); LOG(WARNING) << "enqueued " << (stop-start).total_milliseconds();
+
+      // send a dummy "exit" message to all workers such that they stop waiting for messages on the queue
+      for (size_t i = 0; i < instancesWorkers.size(); i++)
+      {
+        instancesQueue.Enqueue(new InstanceToLoad(EXIT_WORKER_MESSAGE, "", writerMutex, writer, isXml, OrthancPluginDicomWebBinaryMode_BulkDataUri, studyInstanceUid, seriesInstanceUid));
+      }
+
+      stop = boost::posix_time::microsec_clock::universal_time(); LOG(WARNING) << "waiting " << (stop-start).total_milliseconds();
+
+      for (size_t i = 0; i < instancesWorkers.size(); i++)
+      {
+        if (instancesWorkers[i]->joinable())
+        {
+          instancesWorkers[i]->join();
+        }
+      }
+
+      instancesWorkers.clear();
+    }
+    else
+    { // old single threaded code
+      std::list<std::string> instances;
+      std::string seriesDicomUid;  // not used
+
+      GetChildrenIdentifiers(instances, seriesDicomUid, Orthanc::ResourceType_Series, seriesOrthancId);
+
+      for (std::list<std::string>::const_iterator i = instances.begin(); i != instances.end(); ++i)
+      {
+        WriteInstanceMetadata(writer, mode, cache, *i, studyInstanceUid, seriesInstanceUid,
+                              OrthancPlugins::Configuration::GetBasePublicUrl(request));
+      }
     }
 
     writer.Send();
